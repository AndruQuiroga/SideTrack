--- conflicted
+++ resolved
@@ -22,11 +22,8 @@
     UserLabel,
     LastfmTags,
     Feature,
-<<<<<<< HEAD
     Embedding,
-=======
-    UserSettings,
->>>>>>> 40cc2fb3
+    UserSettings
 )
 from .constants import AXES, DEFAULT_METHOD
 from . import scoring
