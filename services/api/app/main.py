--- conflicted
+++ resolved
@@ -42,8 +42,6 @@
     maybe_create_all()
 
 
-<<<<<<< HEAD
-=======
 AXES = ["energy", "valence", "danceability", "brightness", "pumpiness"]
 
 
@@ -60,8 +58,6 @@
 
     ANALYSIS_QUEUE.append(track_id)
 
-
->>>>>>> e749761e
 class TrackIn(BaseModel):
     title: str
     artist_name: str
