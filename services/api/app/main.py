from datetime import date, datetime, timedelta, timezone
from typing import Optional, List, Dict
import time

<<<<<<< HEAD
import requests
from fastapi import FastAPI, HTTPException, Query, Depends, Body
=======
from fastapi import FastAPI, HTTPException, Query, Depends, Body, BackgroundTasks
>>>>>>> bcda4cca
from pydantic import BaseModel
from sqlalchemy import text, select, func, and_, insert
from sqlalchemy.orm import Session

from .db import get_db, maybe_create_all
from fastapi.middleware.cors import CORSMiddleware
from .models import (
    Artist,
    Release,
    Track,
    Listen,
    MoodScore,
    MoodAggWeek,
    UserLabel,
    LastfmTags,
    Feature,
)

app = FastAPI(title="SideTrack API", version="0.1.0")
app.add_middleware(
    CORSMiddleware,
    allow_origins=["*"],
    allow_credentials=True,
    allow_methods=["*"],
    allow_headers=["*"],
)


@app.on_event("startup")
def _startup():
    # Make dev/local experience smooth
    maybe_create_all()


AXES = ["energy", "valence", "danceability", "brightness", "pumpiness"]


ANALYSIS_QUEUE: list[int] = []


def _enqueue_analysis(track_id: int) -> None:
    """Placeholder analysis job enqueue function.

    In production this could push to a real job queue or call out to the
    extractor service. For now, we record the track id in a list so tests can
    verify scheduling.
    """

    ANALYSIS_QUEUE.append(track_id)


class TrackIn(BaseModel):
    title: str
    artist_name: str
    release_title: Optional[str] = None
    mbid: Optional[str] = None
    duration: Optional[int] = None
    path_local: Optional[str] = None


class ListenIn(BaseModel):
    user_id: str
    played_at: datetime
    source: Optional[str] = "listenbrainz"
    track: TrackIn


class TrackPathIn(BaseModel):
    path_local: str


def _week_start(dt: datetime) -> date:
    # Monday as the start of the week
    d = dt.date()
    return d - timedelta(days=d.weekday())


def _get_or_create(db: Session, model, defaults: Dict | None = None, **kwargs):
    inst = db.execute(select(model).filter_by(**kwargs)).scalar_one_or_none()
    if inst:
        return inst
    params = {**kwargs}
    if defaults:
        params.update(defaults)
    inst = model(**params)
    db.add(inst)
    db.flush()
    return inst


def _score_value(seed: str, axis: str) -> float:
    import hashlib

    h = hashlib.md5((seed + "|" + axis).encode()).hexdigest()
    # map first 8 hex chars to [0,1]
    v = int(h[:8], 16) / 0xFFFFFFFF
    return float(round(v, 6))


def _env(name: str, default: Optional[str] = None) -> Optional[str]:
    import os
    return os.getenv(name, default)


def _lb_fetch_listens(user: str, since: Optional[date], token: Optional[str] = None, limit: int = 500) -> list[dict]:
    import time
    import requests

    base = "https://api.listenbrainz.org/1/user"  # public user listens endpoint
    params: dict = {"count": min(limit, 1000)}
    if since:
        # convert to unix ts at start of day
        params["min_ts"] = int(datetime.combine(since, datetime.min.time(), tzinfo=timezone.utc).timestamp())

    url = f"{base}/{user}/listens"
    r = requests.get(url, params=params, timeout=30)
    r.raise_for_status()
    data = r.json()
    return data.get("listens", [])


def _mb_sanitize(s: Optional[str]) -> Optional[str]:
    if s is None:
        return None
    return s.strip().replace("\u0000", "")


_MB_LAST_CALL = 0.0


def _mb_fetch_release(mbid: str) -> dict:
    """Fetch release info from MusicBrainz with simple rate limiting."""
    global _MB_LAST_CALL
    wait = 1.0 - (time.time() - _MB_LAST_CALL)
    if wait > 0:
        time.sleep(wait)
    _MB_LAST_CALL = time.time()
    url = f"https://musicbrainz.org/ws/2/release/{mbid}"
    params = {"inc": "recordings+artists", "fmt": "json"}
    headers = {"User-Agent": "SideTrack/0.1 (+https://example.com)"}
    r = requests.get(url, params=params, headers=headers, timeout=30)
    r.raise_for_status()
    return r.json()


def _ingest_lb_rows(db: Session, listens: list[dict]) -> int:
    created = 0
    for item in listens:
        tm = item.get("track_metadata", {})
        artist_name = _mb_sanitize(tm.get("artist_name") or tm.get("artist_name_mb")) or "Unknown"
        track_title = _mb_sanitize(tm.get("track_name")) or "Unknown"
        release_title = _mb_sanitize(tm.get("release_name"))
        recording_mbid = (tm.get("mbid_mapping") or {}).get("recording_mbid")
        played_at_ts = item.get("listened_at")
        if not played_at_ts:
            continue
        played_at = datetime.utcfromtimestamp(played_at_ts)
        user_id = (item.get("user_name") or "lb").lower()

        artist = _get_or_create(db, Artist, name=artist_name)
        rel = None
        if release_title:
            rel = _get_or_create(db, Release, title=release_title, artist_id=artist.artist_id)
        track = _get_or_create(
            db,
            Track,
            mbid=recording_mbid,
            title=track_title,
            artist_id=artist.artist_id,
            release_id=rel.release_id if rel else None,
        )
        exists = db.execute(
            select(Listen).where(
                and_(Listen.user_id == user_id, Listen.track_id == track.track_id, Listen.played_at == played_at)
            )
        ).scalar_one_or_none()
        if not exists:
            db.add(Listen(user_id=user_id, track_id=track.track_id, played_at=played_at, source="listenbrainz"))
            created += 1
    db.commit()
    return created


def _lastfm_fetch_tags(artist: str, track: str, api_key: str) -> dict:
    import requests
    params = {
        "method": "track.gettoptags",
        "artist": artist,
        "track": track,
        "api_key": api_key,
        "format": "json",
    }
    r = requests.get("https://ws.audioscrobbler.com/2.0/", params=params, timeout=30)
    r.raise_for_status()
    data = r.json()
    tags = data.get("toptags", {}).get("tag", [])
    # normalize to {tag: count}
    out: dict[str, int] = {}
    for t in tags:
        name = (t.get("name") or "").strip()
        try:
            cnt = int(t.get("count") or 0)
        except Exception:
            cnt = 0
        if name:
            out[name] = cnt
    return out


@app.get("/health")
def health(db: Session = Depends(get_db)):
    try:
        db.execute(text("SELECT 1"))
        return {"status": "ok", "db": "up"}
    except Exception as e:
        return {"status": "degraded", "db": str(e)}


@app.post("/ingest/listens")
def ingest_listens(
    since: Optional[date] = Query(None),
    listens: Optional[List[ListenIn]] = Body(None, description="List of listens to ingest"),
    source: str = Query("auto", description="auto|listenbrainz|body|sample"),
    db: Session = Depends(get_db),
):
    # 3 modes: body, ListenBrainz, or sample file
    if source == "body" and listens is None:
        raise HTTPException(status_code=400, detail="Body listens required for source=body")

    if listens is not None:
        # Ingest provided body
        rows = [
            {
                "track_metadata": {
                    "artist_name": ls.track.artist_name,
                    "track_name": ls.track.title,
                    "release_name": ls.track.release_title,
                    "mbid_mapping": {"recording_mbid": ls.track.mbid},
                },
                "listened_at": int(ls.played_at.timestamp()),
                "user_name": ls.user_id,
            }
            for ls in listens
            if not since or ls.played_at.date() >= since
        ]
        created = _ingest_lb_rows(db, rows)
        return {"detail": "ok", "ingested": created}

    if source in ("auto", "listenbrainz"):
        user = _env("LISTENBRAINZ_USER")
        token = _env("LISTENBRAINZ_TOKEN")
        if user:
            try:
                rows = _lb_fetch_listens(user, since, token)
                created = _ingest_lb_rows(db, rows)
                return {"detail": "ok", "ingested": created, "source": "listenbrainz"}
            except Exception as e:
                if source == "listenbrainz":
                    raise HTTPException(status_code=502, detail=f"ListenBrainz error: {e}")
                # fall through to sample

    # sample
    import json
    from pathlib import Path
    sample_path = Path("data/sample_listens.json")
    if not sample_path.exists():
        raise HTTPException(status_code=400, detail="No sample listens available")
    data = json.loads(sample_path.read_text())
    rows = []
    for x in data:
        dt = datetime.fromisoformat(x["played_at"].replace("Z", "+00:00"))
        if since and dt.date() < since:
            continue
        rows.append(
            {
                "track_metadata": {
                    "artist_name": x["track"]["artist_name"],
                    "track_name": x["track"]["title"],
                    "release_name": x["track"].get("release_title"),
                    "mbid_mapping": {"recording_mbid": x["track"].get("mbid")},
                },
                "listened_at": int(dt.timestamp()),
                "user_name": x["user_id"],
            }
        )
    created = _ingest_lb_rows(db, rows)
    return {"detail": "ok", "ingested": created, "source": "sample"}


@app.post("/ingest/musicbrainz")
def ingest_musicbrainz(release_mbid: str = Query(..., description="MusicBrainz release MBID"), db: Session = Depends(get_db)):
    try:
        data = _mb_fetch_release(release_mbid)
    except requests.HTTPError as e:
        status = getattr(e.response, "status_code", None)
        if status == 404:
            raise HTTPException(status_code=404, detail="release not found")
        raise HTTPException(status_code=502, detail=f"MusicBrainz error: {e}")
    except Exception as e:
        raise HTTPException(status_code=502, detail=f"MusicBrainz error: {e}")

    artist = None
    ac_list = data.get("artist-credit") or []
    if ac_list:
        art = (ac_list[0] or {}).get("artist", {})
        artist = _get_or_create(
            db,
            Artist,
            mbid=art.get("id"),
            defaults={"name": _mb_sanitize(art.get("name") or art.get("sort-name") or "Unknown")},
        )

    rel_date = None
    if data.get("date"):
        try:
            rel_date = datetime.fromisoformat(data["date"]).date()
        except Exception:
            rel_date = None
    label = None
    labels = data.get("label-info") or data.get("label-info-list") or []
    if labels:
        label = _mb_sanitize((labels[0] or {}).get("label", {}).get("name"))

    release = _get_or_create(
        db,
        Release,
        mbid=data.get("id"),
        defaults={
            "title": _mb_sanitize(data.get("title") or "Unknown"),
            "date": rel_date,
            "label": label,
            "artist_id": artist.artist_id if artist else None,
        },
    )

    created_tracks = 0
    for medium in data.get("media", []):
        for trk in medium.get("tracks", []):
            rec = trk.get("recording", {})
            track_mbid = rec.get("id")
            if not track_mbid:
                continue
            existing = db.execute(select(Track).filter_by(mbid=track_mbid)).scalar_one_or_none()
            length = rec.get("length") or trk.get("length")
            duration = int(length / 1000) if length else None
            title = _mb_sanitize(rec.get("title") or trk.get("title") or "Unknown")
            if existing is None:
                db.add(
                    Track(
                        mbid=track_mbid,
                        title=title,
                        artist_id=artist.artist_id if artist else None,
                        release_id=release.release_id,
                        duration=duration,
                    )
                )
                created_tracks += 1
            else:
                if artist and existing.artist_id is None:
                    existing.artist_id = artist.artist_id
                if existing.release_id is None:
                    existing.release_id = release.release_id
                if duration and existing.duration is None:
                    existing.duration = duration

    db.commit()
    return {
        "detail": "ok",
        "artist_id": artist.artist_id if artist else None,
        "release_id": release.release_id,
        "tracks": created_tracks,
    }


@app.post("/tags/lastfm/sync")
def sync_lastfm_tags(since: Optional[date] = Query(None), db: Session = Depends(get_db)):
    api_key = _env("LASTFM_API_KEY")
    if not api_key:
        raise HTTPException(status_code=400, detail="LASTFM_API_KEY not configured")

    # find tracks with listens since date (or all if none)
    q = select(Track.track_id, Track.title, Artist.name).join(Artist, Track.artist_id == Artist.artist_id)
    if since:
        q = q.join(Listen, Listen.track_id == Track.track_id).where(Listen.played_at >= datetime.combine(since, datetime.min.time()))
    rows = db.execute(q).all()
    updated = 0
    for tid, title, artist_name in rows:
        try:
            tags = _lastfm_fetch_tags(artist_name, title, api_key)
        except Exception:
            continue
        existing = db.execute(select(LastfmTags).where(LastfmTags.track_id == tid)).scalar_one_or_none()
        if existing:
            existing.tags = tags
            existing.updated_at = datetime.utcnow()
        else:
            db.add(LastfmTags(track_id=tid, source="track", tags=tags, updated_at=datetime.utcnow()))
        updated += 1
    db.commit()
    return {"detail": "ok", "updated": updated}


@app.post("/analyze/track/{track_id}")
def analyze_track(track_id: int, background_tasks: BackgroundTasks):
    """Queue or trigger analysis for the given track.

    If features already exist for the track we return a `done` status with the
    existing feature row id. Otherwise, the track id is scheduled for
    processing via ``BackgroundTasks``.
    """

    with get_db() as db:
        tr = db.get(Track, track_id)
        if not tr:
            raise HTTPException(status_code=404, detail="track not found")
        if not tr.path_local:
            raise HTTPException(status_code=400, detail="track missing path")

        existing = db.execute(select(Feature).where(Feature.track_id == track_id)).scalar_one_or_none()
        if existing:
            return {
                "detail": "already_analyzed",
                "track_id": track_id,
                "status": "done",
                "features_id": existing.id,
            }

    background_tasks.add_task(_enqueue_analysis, track_id)
    return {"detail": "scheduled", "track_id": track_id, "status": "scheduled"}


@app.post("/score/track/{track_id}")
def score_track(track_id: int, db: Session = Depends(get_db)):
    tr = db.get(Track, track_id)
    if not tr:
        raise HTTPException(status_code=404, detail="track not found")
    seed = f"{tr.track_id}:{tr.title}:{tr.artist_id}"
    upserts = 0
    for ax in AXES:
        val = _score_value(seed, ax)
        existing = db.execute(
            select(MoodScore).where(
                and_(MoodScore.track_id == tr.track_id, MoodScore.axis == ax, MoodScore.method == "det")
            )
        ).scalar_one_or_none()
        if existing:
            existing.value = val
        else:
            db.add(MoodScore(track_id=tr.track_id, axis=ax, method="det", value=val, updated_at=datetime.utcnow()))
            upserts += 1
    db.commit()
    return {"detail": "scored", "track_id": track_id, "upserts": upserts}


@app.post("/tracks/{track_id}/path")
def set_track_path(track_id: int, payload: TrackPathIn, db: Session = Depends(get_db)):
    tr = db.get(Track, track_id)
    if not tr:
        raise HTTPException(status_code=404, detail="track not found")
    tr.path_local = payload.path_local
    db.commit()
    return {"detail": "ok", "track_id": track_id, "path_local": tr.path_local}


@app.post("/aggregate/weeks")
def aggregate_weeks(db: Session = Depends(get_db)):
    # build weekly aggregates per axis from listens + mood scores (method=det)
    # ensure every listened track has deterministic scores
    listened_tracks = db.execute(select(Listen.track_id).distinct()).scalars().all()
    for tid in listened_tracks:
        score_track(tid, db)  # deterministic, idempotent

    # pull joined rows: (played_at_week, axis, value)
    rows = db.execute(
        select(Listen.played_at, MoodScore.axis, MoodScore.value)
        .join(MoodScore, MoodScore.track_id == Listen.track_id)
        .where(MoodScore.method == "det")
    ).all()

    # group in Python for simplicity
    agg: Dict[tuple[date, str], Dict[str, float]] = {}
    counts: Dict[tuple[date, str], int] = {}
    sums: Dict[tuple[date, str], float] = {}
    sums2: Dict[tuple[date, str], float] = {}

    for played_at, axis, value in rows:
        wk = _week_start(played_at)
        k = (wk, axis)
        counts[k] = counts.get(k, 0) + 1
        sums[k] = sums.get(k, 0.0) + float(value)
        sums2[k] = sums2.get(k, 0.0) + float(value) * float(value)

    # compute stats and write table
    # first, build per-axis chronological index for momentum calc
    per_axis_weeks: Dict[str, List[date]] = {ax: [] for ax in AXES}
    for (wk, axis) in counts.keys():
        per_axis_weeks.setdefault(axis, []).append(wk)
    for ax in per_axis_weeks.keys():
        per_axis_weeks[ax] = sorted(set(per_axis_weeks[ax]))

    # clear existing aggregates for recompute
    db.execute(text("DELETE FROM mood_agg_week"))

    for (wk, axis), n in counts.items():
        s = sums[(wk, axis)]
        s2 = sums2[(wk, axis)]
        mean = s / n
        var = max(0.0, s2 / n - mean * mean)

        # momentum = mean - prev_mean
        weeks_sorted = per_axis_weeks[axis]
        idx = weeks_sorted.index(wk)
        prev_mean = 0.0
        if idx > 0:
            prev_wk = weeks_sorted[idx - 1]
            prev_key = (prev_wk, axis)
            if prev_key in counts:
                prev_mean = sums[prev_key] / counts[prev_key]
        momentum = mean - prev_mean

        db.add(
            MoodAggWeek(
                week=wk,
                axis=axis,
                mean=mean,
                var=var,
                momentum=momentum,
                sample_size=n,
            )
        )
    db.commit()
    total = db.execute(select(func.count(MoodAggWeek.id))).scalar() or 0
    return {"detail": "ok", "rows": int(total)}


@app.get("/dashboard/trajectory")
def dashboard_trajectory(window: str = Query("12w"), db: Session = Depends(get_db)):
    # Project weekly means to 2D using (x=valence, y=energy) for simplicity
    # window like "12w" or "6m" is parsed naively to weeks
    try:
        if window.endswith("w"):
            n_weeks = int(window[:-1])
        elif window.endswith("m"):
            n_weeks = int(window[:-1]) * 4
        else:
            n_weeks = 12
    except Exception:
        n_weeks = 12

    # collect recent weeks
    weeks = db.execute(
        select(MoodAggWeek.week)
        .distinct()
        .order_by(MoodAggWeek.week.desc())
        .limit(n_weeks)
    ).scalars().all()
    weeks = sorted(weeks)
    if not weeks:
        return {"window": window, "points": [], "arrows": []}

    points = []
    for wk in weeks:
        axis_rows = db.execute(
            select(MoodAggWeek.axis, MoodAggWeek.mean).where(MoodAggWeek.week == wk)
        ).all()
        d = {ax: val for ax, val in axis_rows}
        x = d.get("valence", 0.5)
        y = d.get("energy", 0.5)
        points.append({"week": str(wk), "x": x, "y": y})

    arrows = []
    for i in range(1, len(points)):
        arrows.append({
            "from": points[i - 1],
            "to": points[i],
        })

    return {"window": window, "points": points, "arrows": arrows}


@app.get("/dashboard/radar")
def dashboard_radar(week: str = Query(...), db: Session = Depends(get_db)):
    # parse week as YYYY-MM-DD (Monday) or ISO week-like YYYY-WW (fallback)
    wk_date: Optional[date] = None
    try:
        wk_date = datetime.fromisoformat(week).date()
    except Exception:
        try:
            y, w = week.split("-")
            wk_date = datetime.fromisocalendar(int(y), int(w), 1).date()
        except Exception:
            pass
    if wk_date is None:
        raise HTTPException(status_code=400, detail="Invalid week format")

    rows = db.execute(
        select(MoodAggWeek.axis, MoodAggWeek.mean).where(MoodAggWeek.week == wk_date)
    ).all()
    axes = {ax: val for ax, val in rows}

    # baseline = mean of previous 24 weeks
    baseline_rows = db.execute(
        select(MoodAggWeek.axis, func.avg(MoodAggWeek.mean))
        .where(
            and_(
                MoodAggWeek.week < wk_date,
                MoodAggWeek.week >= wk_date - timedelta(weeks=24),
            )
        )
        .group_by(MoodAggWeek.axis)
    ).all()
    baseline = {ax: float(avg or 0.0) for ax, avg in baseline_rows}

    # ensure all keys present
    for ax in AXES:
        axes.setdefault(ax, 0.0)
        baseline.setdefault(ax, 0.0)

    return {"week": str(wk_date), "axes": axes, "baseline": baseline}


@app.post("/labels")
def submit_label(
    user_id: str, track_id: int, axis: str, value: float, db: Session = Depends(get_db)
):
    if axis not in AXES:
        raise HTTPException(status_code=400, detail="Unknown axis")
    lbl = UserLabel(user_id=user_id, track_id=track_id, axis=axis, value=value)
    db.add(lbl)
    db.commit()
    db.refresh(lbl)
    return {
        "detail": "accepted",
        "id": lbl.id,
        "user_id": lbl.user_id,
        "track_id": lbl.track_id,
        "axis": lbl.axis,
        "value": lbl.value,
    }<|MERGE_RESOLUTION|>--- conflicted
+++ resolved
@@ -2,12 +2,9 @@
 from typing import Optional, List, Dict
 import time
 
-<<<<<<< HEAD
 import requests
-from fastapi import FastAPI, HTTPException, Query, Depends, Body
-=======
 from fastapi import FastAPI, HTTPException, Query, Depends, Body, BackgroundTasks
->>>>>>> bcda4cca
+
 from pydantic import BaseModel
 from sqlalchemy import text, select, func, and_, insert
 from sqlalchemy.orm import Session
