--- conflicted
+++ resolved
@@ -2,11 +2,8 @@
 
 import { QueryClientProvider } from '@tanstack/react-query';
 import { AuthProvider } from '../lib/auth';
-<<<<<<< HEAD
 import { queryClient } from '../lib/query';
-=======
 import { NavProvider } from '../components/NavContext';
->>>>>>> cd06deb1
 
 export default function Providers({ children }: { children: React.ReactNode }) {
   return (
