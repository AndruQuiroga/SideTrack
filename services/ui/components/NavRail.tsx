'use client';
import Link from 'next/link';
import { usePathname } from 'next/navigation';
import clsx from 'clsx';
import { motion } from 'framer-motion';
import * as Tooltip from '@radix-ui/react-tooltip';
<<<<<<< HEAD
import type { LucideIcon } from 'lucide-react';
import * as Icons from 'lucide-react';
import nav from '../nav.json';
=======
import { ChevronLeft, ChevronRight } from 'lucide-react';

import { useNavItems } from '../lib/nav';
>>>>>>> 9e3dbb80
import { useNav } from './NavContext';
import Avatar from './ui/Avatar';

const motionSpring = { type: 'spring', stiffness: 300, damping: 20 } as const;
const labelSpring = { type: 'spring', stiffness: 260, damping: 25 } as const;

export default function NavRail() {
  const pathname = usePathname();
  const { collapsed, setCollapsed } = useNav();
  const items = useNavItems();
  return (
    <div className="flex h-full flex-col gap-2 p-3 glass">
      <div className="flex items-center gap-2 px-2 py-3">
        <Avatar size={32} />
        {!collapsed && <strong className="text-lg">SideTrack</strong>}
      </div>
      <Tooltip.Provider>
        <nav className="flex flex-col gap-2" aria-label="Primary">
<<<<<<< HEAD
          {visibleItems.map((item, idx) => {
            const Icon = Icons[item.icon] as LucideIcon;
=======
          {items.map((item, idx) => {
            const Icon = item.icon;
>>>>>>> 9e3dbb80
            const active = pathname === item.path || pathname.startsWith(`${item.path}/`);
            return (
              <Tooltip.Root key={item.path}>
                <Tooltip.Trigger asChild>
                  <Link
                    href={item.path}
                    aria-label={item.label}
                    aria-current={active ? 'page' : undefined}
                    accessKey={(idx + 1).toString()}
                    className={clsx(
                      'group relative flex h-11 items-center gap-3 rounded-lg px-4 text-sm transition-colors',
                      'text-muted-foreground hover:text-foreground hover:bg-white/5',
                      'aria-[current=page]:text-emerald-300',
                      'focus-visible:outline-none focus-visible:ring-2 focus-visible:ring-emerald-300 focus-visible:ring-offset-2 focus-visible:ring-offset-background',
                    )}
                  >
                    {active && (
                      <motion.span
                        layoutId="nav-active"
                        className="absolute inset-0 -z-10 rounded-lg bg-emerald-500/10"
                        transition={motionSpring}
                      />
                    )}
                    <motion.div
                      className="flex items-center gap-3"
                      initial={false}
                      animate={{ x: active ? 2 : 0 }}
                      whileHover={{ x: 4 }}
                      transition={motionSpring}
                    >
                      <motion.div
                        initial={false}
                        animate={{ scale: active ? 1.05 : 1 }}
                        transition={motionSpring}
                        className="flex items-center justify-center"
                      >
                        <Icon size={18} />
                      </motion.div>
                      {!collapsed && (
                        <motion.div
                          initial={false}
                          animate={{ opacity: active ? 1 : 0.75 }}
                          transition={labelSpring}
                          className="whitespace-nowrap"
                        >
                          {item.label}
                        </motion.div>
                      )}
                    </motion.div>
                  </Link>
                </Tooltip.Trigger>
                {collapsed && (
                  <Tooltip.Portal>
                    <Tooltip.Content
                      side="right"
                      sideOffset={8}
                      className="rounded-md bg-foreground px-2 py-1 text-xs text-background"
                    >
                      {item.label}
                    </Tooltip.Content>
                  </Tooltip.Portal>
                )}
              </Tooltip.Root>
            );
          })}
        </nav>
      </Tooltip.Provider>
      <button
        onClick={() => setCollapsed(!collapsed)}
        aria-label={collapsed ? 'Expand navigation' : 'Collapse navigation'}
        accessKey="b"
        className="mt-auto flex h-11 items-center gap-2 px-4 text-sm text-muted-foreground"
      >
        {collapsed ? <ChevronRight size={16} /> : <ChevronLeft size={16} />}
        {!collapsed && <span>Collapse</span>}
      </button>
    </div>
  );
}<|MERGE_RESOLUTION|>--- conflicted
+++ resolved
@@ -4,15 +4,13 @@
 import clsx from 'clsx';
 import { motion } from 'framer-motion';
 import * as Tooltip from '@radix-ui/react-tooltip';
-<<<<<<< HEAD
+
 import type { LucideIcon } from 'lucide-react';
+import { ChevronLeft, ChevronRight } from 'lucide-react';
 import * as Icons from 'lucide-react';
 import nav from '../nav.json';
-=======
-import { ChevronLeft, ChevronRight } from 'lucide-react';
+import { useNavItems } from '../lib/nav';
 
-import { useNavItems } from '../lib/nav';
->>>>>>> 9e3dbb80
 import { useNav } from './NavContext';
 import Avatar from './ui/Avatar';
 
@@ -31,13 +29,9 @@
       </div>
       <Tooltip.Provider>
         <nav className="flex flex-col gap-2" aria-label="Primary">
-<<<<<<< HEAD
-          {visibleItems.map((item, idx) => {
+          {items.map((item, idx) => {
             const Icon = Icons[item.icon] as LucideIcon;
-=======
-          {items.map((item, idx) => {
-            const Icon = item.icon;
->>>>>>> 9e3dbb80
+
             const active = pathname === item.path || pathname.startsWith(`${item.path}/`);
             return (
               <Tooltip.Root key={item.path}>
