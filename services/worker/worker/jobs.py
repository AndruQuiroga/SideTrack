--- conflicted
+++ resolved
@@ -13,13 +13,11 @@
 logging.basicConfig(level=logging.INFO, format="%(levelname)s:%(name)s:%(message)s")
 logger = logging.getLogger("worker")
 
-<<<<<<< HEAD
+
 sys.path.append(str(Path(__file__).resolve().parents[2] / "api"))
 from app.db import SessionLocal  # type: ignore
 from services.common.models import Track, Feature  # type: ignore
 
-=======
->>>>>>> 82caca98
 
 def _basic_features(path: str) -> dict[str, float]:
     """Estimate a couple of simple audio features."""
