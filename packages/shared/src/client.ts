--- conflicted
+++ resolved
@@ -19,7 +19,6 @@
   VoteCreate,
   RatingBase,
   WeekRead,
-<<<<<<< HEAD
   ProfileOverview,
   ArtistStat,
   GenreStat,
@@ -28,10 +27,8 @@
   ListeningTimelinePoint,
   NowPlaying,
   RecentListen,
-=======
   ListenEventCreate,
   ListenEventRead,
->>>>>>> d5d32fad
 } from './types';
 import { ApiError, toApiError } from './errors';
 
@@ -328,7 +325,6 @@
   RatingSummary,
   UserRead,
   UserCreate,
-<<<<<<< HEAD
   ProfileOverview,
   ArtistStat,
   GenreStat,
@@ -337,10 +333,8 @@
   ListeningTimelinePoint,
   NowPlaying,
   RecentListen,
-=======
   ListenEventCreate,
   ListenEventRead,
->>>>>>> d5d32fad
 };
 export type { ProviderType };
 export type { RatingBase };