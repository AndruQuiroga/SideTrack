export type UUID = string;
export type IsoDateString = string;

export enum ProviderType {
  DISCORD = 'discord',
  SPOTIFY = 'spotify',
  LASTFM = 'lastfm',
  LISTENBRAINZ = 'listenbrainz',
}

<<<<<<< HEAD
export type ListeningRange = '7d' | '30d' | '90d' | 'all';

export interface ArtistStat {
  id?: UUID;
  name: string;
  play_count: number;
  image_url?: string | null;
}

export interface GenreStat {
  name: string;
  play_count: number;
}

export interface TasteMetric {
  id: string;
  label: string;
  value: number;
  unit?: string | null;
  percentile?: number | null;
  description?: string | null;
}

export interface ListeningTimelinePoint {
  date: IsoDateString;
  play_count: number;
  minutes_listened?: number | null;
  highlight_artist?: string | null;
}

export interface NowPlaying {
  track_name: string;
  artist_name: string;
  album_name?: string | null;
  started_at?: IsoDateString | null;
  source?: ProviderType;
  artwork_url?: string | null;
}

export interface RecentListen {
  track_name: string;
  artist_name: string;
  listened_at: IsoDateString;
  source?: ProviderType;
}

export interface ProfileOverview {
  user_id: UUID;
  display_name?: string | null;
  range?: ListeningRange;
  top_artists: ArtistStat[];
  top_genres: GenreStat[];
  taste_metrics: TasteMetric[];
  timeline: ListeningTimelinePoint[];
  now_playing?: NowPlaying | null;
  recent_listens?: RecentListen[];
  visibility: 'public' | 'private';
  worker_sync_ready?: boolean;
=======
export enum ListenSource {
  SPOTIFY = 'spotify',
  LASTFM = 'lastfm',
  LISTENBRAINZ = 'listenbrainz',
  MANUAL = 'manual',
>>>>>>> d5d32fad
}

export interface UserRead {
  id: UUID;
  display_name: string;
  handle?: string | null;
  created_at: IsoDateString;
  updated_at: IsoDateString;
}

export interface UserCreate {
  display_name: string;
  handle?: string | null;
}

export interface LinkedAccountBase {
  user_id: UUID;
  provider: ProviderType;
  provider_user_id: string;
  display_name?: string | null;
  access_token?: string | null;
  refresh_token?: string | null;
  token_expires_at?: IsoDateString | null;
}

export interface LinkedAccountCreate extends LinkedAccountBase {}

export interface LinkedAccountRead extends LinkedAccountBase {
  id: UUID;
  created_at: IsoDateString;
}

export interface WeekBase {
  label: string;
  week_number?: number | null;
  discussion_at?: IsoDateString | null;
  nominations_close_at?: IsoDateString | null;
  poll_close_at?: IsoDateString | null;
  winner_album_id?: UUID | null;
  legacy_week_id?: string | null;
  nominations_thread_id?: number | null;
  poll_thread_id?: number | null;
  winner_thread_id?: number | null;
  ratings_thread_id?: number | null;
}

export interface WeekCreate extends WeekBase {}

export interface WeekUpdate {
  label?: string | null;
  week_number?: number | null;
  discussion_at?: IsoDateString | null;
  nominations_close_at?: IsoDateString | null;
  poll_close_at?: IsoDateString | null;
  winner_album_id?: UUID | null;
  legacy_week_id?: string | null;
  nominations_thread_id?: number | null;
  poll_thread_id?: number | null;
  winner_thread_id?: number | null;
  ratings_thread_id?: number | null;
}

export interface WeekRead extends WeekBase {
  id: UUID;
  created_at: IsoDateString;
}

export interface VoteAggregate {
  points: number;
  first_place: number;
  second_place: number;
  total_votes: number;
}

export interface RatingAggregate {
  average: number | null;
  count: number;
}

export interface RatingHistogramBin {
  value: number;
  count: number;
}

export interface RatingSummary extends RatingAggregate {
  histogram?: RatingHistogramBin[] | null;
}

export interface NominationBase {
  week_id: UUID;
  user_id: UUID;
  album_id: UUID;
  pitch?: string | null;
  pitch_track_url?: string | null;
  genre_tag?: string | null;
  decade_tag?: string | null;
  country_tag?: string | null;
  submitted_at?: IsoDateString | null;
}

export interface NominationCreate extends NominationBase {}

export interface NominationRead extends NominationBase {
  id: UUID;
}

export interface NominationWithStats extends NominationRead {
  vote_summary: VoteAggregate;
  rating_summary: RatingAggregate;
}

export interface WeekAggregates {
  nomination_count: number;
  vote_count: number;
  rating_count: number;
  rating_average: number | null;
}

export interface WeekDetail extends WeekRead {
  nominations: NominationWithStats[];
  aggregates: WeekAggregates;
}

export interface VoteBase {
  week_id: UUID;
  nomination_id: UUID;
  user_id: UUID;
  rank: number;
  submitted_at?: IsoDateString | null;
}

export interface VoteCreate extends VoteBase {}

export interface VoteRead extends VoteBase {
  id: UUID;
}

export interface RatingBase {
  week_id: UUID;
  user_id: UUID;
  album_id: UUID;
  nomination_id?: UUID | null;
  value: number;
  favorite_track?: string | null;
  review?: string | null;
  created_at?: IsoDateString | null;
  metadata?: Record<string, unknown> | null;
}

export interface RatingCreate extends RatingBase {}

export interface RatingRead extends RatingBase {
  id: UUID;
}

export interface ListenEventBase {
  user_id: UUID;
  track_id: UUID;
  played_at: IsoDateString;
  source: ListenSource;
  metadata?: Record<string, unknown> | null;
  ingested_at?: IsoDateString | null;
}

export interface ListenEventCreate extends ListenEventBase {}

export interface ListenEventRead extends ListenEventBase {
  id: UUID;
}<|MERGE_RESOLUTION|>--- conflicted
+++ resolved
@@ -8,7 +8,6 @@
   LISTENBRAINZ = 'listenbrainz',
 }
 
-<<<<<<< HEAD
 export type ListeningRange = '7d' | '30d' | '90d' | 'all';
 
 export interface ArtistStat {
@@ -67,13 +66,11 @@
   recent_listens?: RecentListen[];
   visibility: 'public' | 'private';
   worker_sync_ready?: boolean;
-=======
 export enum ListenSource {
   SPOTIFY = 'spotify',
   LASTFM = 'lastfm',
   LISTENBRAINZ = 'listenbrainz',
   MANUAL = 'manual',
->>>>>>> d5d32fad
 }
 
 export interface UserRead {
